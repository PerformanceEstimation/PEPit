--- conflicted
+++ resolved
@@ -152,26 +152,14 @@
         wc, theory = inFPGM.wc_fgm(mu, L, n, verbose=self.verbose)
         self.assertAlmostEqual(wc, theory, delta=10 ** -3 * theory)
 
-<<<<<<< HEAD
-    # def test_inadgs(self):
-    #
-    #     mu, L, alpha = 0.1, 1, 0.9
-    #
-    #     n_list = range(1,8)
-    #     ref_pesto_bounds = [0.2027, 0.1929, 0.1839, 0.1737, 0.1627, 0.1514, 0.1400, 0.1289]
-    #     for n in n_list:
-    #         wc, _ = inADGS.wc_adrs(mu, L, alpha, n, verbose=self.verbose)
-    #         self.assertAlmostEqual(wc, ref_pesto_bounds[n-1], delta=10 ** -3 * ref_pesto_bounds[n-1])
-=======
     def test_inadgs(self):
         mu, L, alpha = 0.1, 1, 0.9
 
         n_list = range(1,8)
         ref_pesto_bounds = [0.2027, 0.1929, 0.1839, 0.1737, 0.1627, 0.1514, 0.1400, 0.1289]
         for n in n_list:
-            wc, _ = inADGS.wc_adrs(mu, L, alpha, n, verbose=False)
+            wc, _ = inADGS.wc_adrs(mu, L, alpha, n, verbose=self.verbose)
             self.assertAlmostEqual(wc, ref_pesto_bounds[n-1], delta=10 ** -3 * ref_pesto_bounds[n-1])
->>>>>>> efb61121
 
     def test_inbppm(self):
         gamma, n = 3, 5
@@ -219,21 +207,13 @@
         self.assertAlmostEqual(wc, theory, delta=10 ** -3 * theory)
 
     def test_intos(self):
-<<<<<<< HEAD
-        mu, L1, L3, alpha, theta, n = 0.1, 10, 1, 1, 1, 4
-
-        wc, theory = inTOS.wc_tos(mu, L1, L3, alpha, theta, n, verbose=self.verbose)
-        self.assertLessEqual(wc, theory)
-=======
-
         mu, L1, L3, alpha, theta = 0.1, 10, 1, 1, 1
         n_list = range(1, 3)
 
         ref_pesto_bounds = [0.8304, 0.6895, 0.5726]
         for n in n_list:
-            wc, _ = inTOS.wc_tos(mu, L1, L3, alpha, theta, n, verbose=False)
+            wc, _ = inTOS.wc_tos(mu, L1, L3, alpha, theta, n, verbose=self.verbose)
             self.assertAlmostEqual(wc, ref_pesto_bounds[n - 1], delta=10 ** -3 * ref_pesto_bounds[n - 1])
->>>>>>> efb61121
 
     def test_ncgd(self):
         L, n = 1, 5
@@ -295,13 +275,12 @@
         self.assertAlmostEqual(wc, theory, delta=10 ** -3 * theory)
 
     def test_optos(self):
-
         L, mu, beta, alpha, theta = 1, 0.1, 1, 1.3, 0.9
         n_list = range(1, 1)
 
         ref_pesto_bounds = [0.7797]
         for n in n_list:
-            wc, _ = opTOS.wc_tos(L, mu, beta, alpha, theta, verbose=False)
+            wc, _ = opTOS.wc_tos(L, mu, beta, alpha, theta, verbose=self.verbose)
             self.assertAlmostEqual(wc, ref_pesto_bounds[n - 1], delta=10 ** -3 * ref_pesto_bounds[n - 1])
 
     def test_inhi(self):
