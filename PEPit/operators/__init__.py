from .cocoercive import CocoerciveOperator
from .cocoercive_strongly_monotone import CocoerciveStronglyMonotoneOperator
from .lipschitz import LipschitzOperator
from .lipschitz_strongly_monotone import LipschitzStronglyMonotoneOperator
from .monotone import MonotoneOperator
from .negatively_comonotone import NegativelyComonotoneOperator
from .strongly_monotone import StronglyMonotoneOperator
from .linear import LinearOperator
from .symmetric_linear import SymmetricLinearOperator
from .skew_symmetric_linear import SkewSymmetricLinearOperator

__all__ = ['cocoercive', 'CocoerciveOperator',
           'cocoercive_strongly_monotone', 'CocoerciveStronglyMonotoneOperator',
           'lipschitz', 'LipschitzOperator',
           'lipschitz_strongly_monotone', 'LipschitzStronglyMonotoneOperator',
           'monotone', 'MonotoneOperator',
<<<<<<< HEAD
           'strongly_monotone', 'StronglyMonotoneOperator', 'LinearOperator',
           'SymmetricLinearOperator', 'SkewSymmetricLinearOperator'
=======
           'negatively_comonotone', 'NegativelyComonotoneOperator',
           'strongly_monotone', 'StronglyMonotoneOperator'
>>>>>>> 349db729
           ]<|MERGE_RESOLUTION|>--- conflicted
+++ resolved
@@ -1,24 +1,22 @@
 from .cocoercive import CocoerciveOperator
 from .cocoercive_strongly_monotone import CocoerciveStronglyMonotoneOperator
+from .linear import LinearOperator
 from .lipschitz import LipschitzOperator
 from .lipschitz_strongly_monotone import LipschitzStronglyMonotoneOperator
 from .monotone import MonotoneOperator
 from .negatively_comonotone import NegativelyComonotoneOperator
+from .skew_symmetric_linear import SkewSymmetricLinearOperator
 from .strongly_monotone import StronglyMonotoneOperator
-from .linear import LinearOperator
 from .symmetric_linear import SymmetricLinearOperator
-from .skew_symmetric_linear import SkewSymmetricLinearOperator
 
 __all__ = ['cocoercive', 'CocoerciveOperator',
            'cocoercive_strongly_monotone', 'CocoerciveStronglyMonotoneOperator',
+           'linear', 'LinearOperator',
            'lipschitz', 'LipschitzOperator',
            'lipschitz_strongly_monotone', 'LipschitzStronglyMonotoneOperator',
            'monotone', 'MonotoneOperator',
-<<<<<<< HEAD
-           'strongly_monotone', 'StronglyMonotoneOperator', 'LinearOperator',
-           'SymmetricLinearOperator', 'SkewSymmetricLinearOperator'
-=======
            'negatively_comonotone', 'NegativelyComonotoneOperator',
+           'skew_symmetric_linear', 'SkewSymmetricLinearOperator',
            'strongly_monotone', 'StronglyMonotoneOperator'
->>>>>>> 349db729
+           'symmetric_linear', 'SymmetricLinearOperator',
            ]