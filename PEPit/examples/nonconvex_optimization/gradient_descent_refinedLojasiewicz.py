from PEPit import PEP
from PEPit.functions import SmoothQuadraticLojasiewiczFunctionCheap
import numpy as np

def wc_gradient_descent_refined_Lojaciewicz(L, mu, gamma, n, alpha, wrapper="cvxpy", solver=None, verbose=1):
    """
    Consider the minimization problem

    .. math:: f_\\star \\triangleq \\min_x f(x),

    where :math:`f` is :math:`L`-smooth and satisfies a quadratic Lojasiewicz inequality:
    
    .. math:: f(x)-f_\\star \\leqslant \\frac{1}{2\\mu}\|\\nabla f(x) \|^2,
    
    details can be found in [1,2,3]. The example here relies on the :class:`SmoothQuadraticLojasiewiczFunctionCheap`
    description of smooth Lojasiewicz functions (based on [5, Proposition 3.2]).

    This code computes a worst-case guarantee for **gradient descent** with fixed step-size :math:`\\gamma`.
    That is, it computes the smallest possible :math:`\\tau(n, L, \\gamma)` such that the guarantee

    .. math:: f(x_n)-f_\\star \\leqslant \\tau(n, L, \\mu, \\gamma) (f(x_0) - f(x_\\star))

    is valid, where :math:`x_n` is the n-th iterates obtained with the gradient method with fixed step-size.

    **Algorithm**:
    Gradient descent is described as follows, for :math:`t \in \\{ 0, \\dots, n-1\\}`,

    .. math:: x_{t+1} = x_t - \\gamma \\nabla f(x_t),

    where :math:`\\gamma` is a step-size and.

    **Theoretical guarantee**: We compare with the guarantees from [4, Theorem 3].

    **References**:
    	`[1] S. Lojasiewicz (1963).
    	Une propriété topologique des sous-ensembles analytiques réels.
    	Les équations aux dérivées partielles, 117 (1963), 87–89.
    	<https://aif.centre-mersenne.org/item/10.5802/aif.1384.pdf>`_
    	
    	`[2] B. Polyak (1963).
    	Gradient methods for the minimisation of functionals
    	USSR Computational Mathematics and Mathematical Physics 3(4), 864–878.
    	<https://www.sciencedirect.com/science/article/abs/pii/0041555363903823>`_
    	
    	`[3] J. Bolte, A. Daniilidis, and A. Lewis (2007).
    	The Łojasiewicz inequality for nonsmooth subanalytic functions with applications to subgradient dynamical systems.
    	SIAM Journal on Optimization 17, 1205–1223.
    	<https://bolte.perso.math.cnrs.fr/Loja.pdf>`_
    	
    	`[4] H. Abbaszadehpeivasti, E. de Klerk, M. Zamani (2023).
    	Conditions for linear convergence of the gradient method for non-convex optimization.
    	Optimization Letters.
    	<https://arxiv.org/pdf/2204.00647>`_
    	
    	`[5] A. Rubbens, J.M. Hendrickx, A. Taylor (2025).
    	A constructive approach to strengthen algebraic descriptions of function and operator classes.
    	<https://arxiv.org/pdf/2504.14377.pdf>`_

    Args:
        L (float): the smoothness parameter.
        mu (float): Lojasiewicz parameter.
        gamma (float): step-size.
        n (int): number of iterations.
        wrapper (str): the name of the wrapper to be used.
        solver (str): the name of the solver the wrapper should use.
        verbose (int): level of information details to print.
                        
                        - -1: No verbose at all.
                        - 0: This example's output.
                        - 1: This example's output + PEPit information.
                        - 2: This example's output + PEPit information + solver details.

    Returns:
        pepit_tau (float): worst-case value.
        theoretical_tau (float): theoretical value.

    Example:
<<<<<<< HEAD
        >>> L = 1
        >>> mu = .2
        >>> alpha = (mu/2/(L+mu))
        >>> gamma = 1 / L
        >>> pepit_tau, theoretical_tau = wc_gradient_descent_refined_Lojaciewicz(L=L, gamma=gamma, n=1, alpha=alpha, wrapper="cvxpy", solver=None, verbose=1)
=======
        >>> L, mu, gamma, n = 1, .2, 1, 1
        >>> alpha = (2*mu/(2*L+mu))
        >>> pepit_tau, theoretical_tau = wc_gradient_descent_refinedLojaciewicz(L=L, gamma=gamma, n=1, alpha=alpha, wrapper="cvxpy", solver=None, verbose=1)
>>>>>>> ff2dd1ee
        (PEPit) Setting up the problem: size of the Gram matrix: 4x4
        (PEPit) Setting up the problem: performance measure is the minimum of 1 element(s)
        (PEPit) Setting up the problem: Adding initial conditions and general constraints ...
        (PEPit) Setting up the problem: initial conditions and general constraints (1 constraint(s) added)
        (PEPit) Setting up the problem: interpolation conditions for 1 function(s)
        			Function 1 : Adding 16 scalar constraint(s) ...
        			Function 1 : 16 scalar constraint(s) added
        (PEPit) Setting up the problem: additional constraints for 0 function(s)
        (PEPit) Compiling SDP
        (PEPit) Calling SDP solver
        (PEPit) Solver status: optimal (wrapper:cvxpy, solver: MOSEK); optimal value: 0.727272727239017
        (PEPit) Primal feasibility check:
        		The solver found a Gram matrix that is positive semi-definite
        		All the primal scalar constraints are verified up to an error of 9.529710354172494e-12
        (PEPit) Dual feasibility check:
        		The solver found a residual matrix that is positive semi-definite
        		All the dual scalar values associated with inequality constraints are nonnegative up to an error of 5.521136597015314e-11
        (PEPit) The worst-case guarantee proof is perfectly reconstituted up to an error of 3.812156896706273e-11
        (PEPit) Final upper bound (dual): 0.7272727272394729 and lower bound (primal example): 0.727272727239017 
        (PEPit) Duality gap: absolute: 4.558575739110893e-13 and relative: 6.268041641568012e-13
        *** Example file: worst-case performance of gradient descent with fixed step-size ***
        *** 	 (smooth problem satisfying a Lojasiewicz inequality; refined version) ***
        	PEPit guarantee:	 f(x_1) - f(x_*) <= 0.727273 (f(x_0)-f_*)
        	Theoretical guarantee:	 f(x_1) - f(x_*) <= 0.727273 (f(x_0)-f_*)
    
    """
    # Instantiate PEP
    problem = PEP()

    # Declare a smooth function satisfying a quadratic Lojasiewicz inequality
    func = problem.declare_function(SmoothQuadraticLojasiewiczFunctionCheap, L=L, mu=mu, alpha=alpha)

    # Start by defining its unique optimal point xs = x_* and corresponding function value fs = f_*
    xs = func.stationary_point()
    fs = func(xs)

    # Then define the starting point x0 of the algorithm
    x0 = problem.set_initial_point()

    # Set the initial constraint that is the distance between x0 and x^*
    problem.set_initial_condition( func(x0) - fs <= 1)
    
    # Run gradient descent
    x = x0
    for i in range(n):
        g = func.gradient(x)
        x = x - gamma * g
    
    # Set up performance measure
    problem.set_performance_metric( func(x) - fs )
    
    # Solve
    pepit_verbose = max(verbose, 0)
    pepit_tau = problem.solve(wrapper=wrapper, solver=solver, verbose=pepit_verbose)

    
    # Compute theoretical guarantee (see bounds in [4, Theorem 3])
    m, mp = -L, mu
    if ( gamma >= 0 and gamma <= 1/L):
        theoretical_tau = (mp * ( 1 - L * gamma) + np.sqrt( (L-m) * (m-mp) * (2-L*gamma) * mp * gamma + (L-m)**2 )**2 / (L-m+mp)**2)
    elif (gamma >= 1/L and gamma <= 3/( m + L + np.sqrt( m**2 - L *m + L**2 ) ) ) :
        theoretical_tau = ( ( L * gamma - 2 ) * ( m * gamma - 2 ) * mp * gamma ) / ( (L+m-mp) * gamma - 2) + 1
    elif ( gamma >= 3 / ( m + L + np.sqrt( m**2 - m * L + L**2) ) and gamma <= 2/L ):
        theoretical_tau = ( L * gamma - 1 )**2 / ( ( L * gamma - 1 )**2 + mp * gamma * ( 2 - L * gamma) )
    else:
        theoretical_tau = None

    theoretical_tau = theoretical_tau**n 

    # Print conclusion if required
    if verbose != -1:
        print('*** Example file: worst-case performance of gradient descent with fixed step-size ***')
        print('*** \t (smooth problem satisfying a Lojasiewicz inequality; refined version) ***')
        print('\tPEPit guarantee:\t f(x_1) - f(x_*) <= {:.6} (f(x_0)-f_*)'.format(pepit_tau))
        print('\tTheoretical guarantee:\t f(x_1) - f(x_*) <= {:.6} (f(x_0)-f_*)'.format(theoretical_tau))

    # Return the worst-case guarantee of the evaluated method (and the reference theoretical value)
    return pepit_tau, theoretical_tau
    
if __name__ == "__main__":
    L, mu, gamma, n = 1, .2, 1, 1
    alpha = (2*mu/(2*L+mu))
<<<<<<< HEAD
    verbose = 0
    pepit_tau, theoretical_tau = wc_gradient_descent_refined_Lojaciewicz(L=L, mu=mu, gamma=gamma, n=n, alpha=alpha, wrapper="cvxpy", solver=None, verbose=1)
=======
    pepit_tau, theoretical_tau = wc_gradient_descent_refinedLojaciewicz(L=L, mu=mu, gamma=gamma, n=n, alpha=alpha, wrapper="cvxpy", solver=None, verbose=1)
>>>>>>> ff2dd1ee
<|MERGE_RESOLUTION|>--- conflicted
+++ resolved
@@ -75,17 +75,9 @@
         theoretical_tau (float): theoretical value.
 
     Example:
-<<<<<<< HEAD
-        >>> L = 1
-        >>> mu = .2
-        >>> alpha = (mu/2/(L+mu))
-        >>> gamma = 1 / L
-        >>> pepit_tau, theoretical_tau = wc_gradient_descent_refined_Lojaciewicz(L=L, gamma=gamma, n=1, alpha=alpha, wrapper="cvxpy", solver=None, verbose=1)
-=======
         >>> L, mu, gamma, n = 1, .2, 1, 1
         >>> alpha = (2*mu/(2*L+mu))
         >>> pepit_tau, theoretical_tau = wc_gradient_descent_refinedLojaciewicz(L=L, gamma=gamma, n=1, alpha=alpha, wrapper="cvxpy", solver=None, verbose=1)
->>>>>>> ff2dd1ee
         (PEPit) Setting up the problem: size of the Gram matrix: 4x4
         (PEPit) Setting up the problem: performance measure is the minimum of 1 element(s)
         (PEPit) Setting up the problem: Adding initial conditions and general constraints ...
@@ -104,7 +96,7 @@
         		The solver found a residual matrix that is positive semi-definite
         		All the dual scalar values associated with inequality constraints are nonnegative up to an error of 5.521136597015314e-11
         (PEPit) The worst-case guarantee proof is perfectly reconstituted up to an error of 3.812156896706273e-11
-        (PEPit) Final upper bound (dual): 0.7272727272394729 and lower bound (primal example): 0.727272727239017 
+        (PEPit) Final upper bound (dual): 0.7272727272394729 and lower bound (primal example): 0.727272727239017
         (PEPit) Duality gap: absolute: 4.558575739110893e-13 and relative: 6.268041641568012e-13
         *** Example file: worst-case performance of gradient descent with fixed step-size ***
         *** 	 (smooth problem satisfying a Lojasiewicz inequality; refined version) ***
@@ -164,13 +156,9 @@
 
     # Return the worst-case guarantee of the evaluated method (and the reference theoretical value)
     return pepit_tau, theoretical_tau
-    
+
+
 if __name__ == "__main__":
     L, mu, gamma, n = 1, .2, 1, 1
     alpha = (2*mu/(2*L+mu))
-<<<<<<< HEAD
-    verbose = 0
-    pepit_tau, theoretical_tau = wc_gradient_descent_refined_Lojaciewicz(L=L, mu=mu, gamma=gamma, n=n, alpha=alpha, wrapper="cvxpy", solver=None, verbose=1)
-=======
-    pepit_tau, theoretical_tau = wc_gradient_descent_refinedLojaciewicz(L=L, mu=mu, gamma=gamma, n=n, alpha=alpha, wrapper="cvxpy", solver=None, verbose=1)
->>>>>>> ff2dd1ee
+    pepit_tau, theoretical_tau = wc_gradient_descent_refined_Lojaciewicz(L=L, mu=mu, gamma=gamma, n=n, alpha=alpha, wrapper="cvxpy", solver=None, verbose=1)