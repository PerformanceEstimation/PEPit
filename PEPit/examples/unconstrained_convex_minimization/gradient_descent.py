--- conflicted
+++ resolved
@@ -18,14 +18,9 @@
     is valid, where :math:`x_n` is the output of gradient descent with fixed step-size :math:`\\gamma`, and
     where :math:`x_\\star` is a minimizer of :math:`f`.
 
-<<<<<<< HEAD
-    In short, for given values of :math:`n`, :math:`L`, and :math:`\\gamma`, :math:`\\tau(n, L, \\gamma)`
-    is computed as the worst-case value of :math:`f(x_n)-f_\\star` when :math:`\\|x_0 - x_\\star\\|^2 \\leqslant 1`.
-=======
     In short, for given values of :math:`n`, :math:`L`, and :math:`\\gamma`,
     :math:`\\tau(n, L, \\gamma)` is computed as the worst-case
     value of :math:`f(x_n)-f_\\star` when :math:`\\|x_0 - x_\\star\\|^2 \\leqslant 1`.
->>>>>>> c3909aa0
 
     **Algorithm**:
     Gradient descent is described by
@@ -85,12 +80,12 @@
         		The solver found a residual matrix that is positive semi-definite
         		All the dual scalar values associated to inequality constraints are nonnegative up to an error of 7.0696173743789816e-09
         (PEPit) The worst-case guarantee proof is perfectly reconstituted up to an error of 7.547098305159261e-08
-        (PEPit) Final upper bound (dual): 0.16666667331941884 and lower bound (primal example): 0.1666666649793712 
+        (PEPit) Final upper bound (dual): 0.16666667331941884 and lower bound (primal example): 0.1666666649793712
         (PEPit) Duality gap: absolute: 8.340047652488636e-09 and relative: 5.004028642152831e-08
         *** Example file: worst-case performance of gradient descent with fixed step-sizes ***
         	PEPit guarantee:		 f(x_n)-f_* <= 0.166667 ||x_0 - x_*||^2
         	Theoretical guarantee:	 f(x_n)-f_* <= 0.166667 ||x_0 - x_*||^2
-    
+
     """
 
     # Instantiate PEP
